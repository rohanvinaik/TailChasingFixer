# Pre-commit hooks configuration for TailChasing Fixer
# Install with: pip install pre-commit && pre-commit install

repos:
  # Ruff for fast linting and formatting
  - repo: https://github.com/astral-sh/ruff-pre-commit
    rev: v0.1.6
    hooks:
      # Linter with automatic fixes
      - id: ruff
        args: [--fix, --exit-non-zero-on-fix]
        name: Ruff linter (with fixes)
        description: Run Ruff linter and apply automatic fixes

      # Formatter (replaces Black for speed)
      - id: ruff-format
        name: Ruff formatter
        description: Run Ruff formatter (faster Black alternative)

  # Mypy for static type checking
  - repo: https://github.com/pre-commit/mirrors-mypy
    rev: v1.7.1
    hooks:
      - id: mypy
        name: Type checking with MyPy
        description: Static type checking to catch type errors
        additional_dependencies:
          - types-PyYAML
          - types-requests
          - types-setuptools
          - numpy
          - rich
          - typer
        args:
          - --ignore-missing-imports
          - --no-strict-optional
          - --show-error-codes
          - --warn-redundant-casts
          - --warn-unused-ignores
        exclude: ^(tests/|scripts/|docs/)

  # Black for code formatting (backup/comparison to Ruff)
  - repo: https://github.com/psf/black
    rev: 23.11.0
    hooks:
      - id: black
        name: Black formatter (backup)
        description: Python code formatter (if Ruff formatting differs)
        language_version: python3.10
        # Only run if explicitly requested
        stages: [manual]

  # isort for import sorting (integrated with Black/Ruff)
  - repo: https://github.com/pycqa/isort
    rev: 5.12.0
    hooks:
      - id: isort
        name: Import sorting
        description: Sort and organize imports
        args: [--profile, black, --line-length=88]

  # Built-in hooks for basic file checks
  - repo: https://github.com/pre-commit/pre-commit-hooks
    rev: v4.5.0
    hooks:
      # File formatting
      - id: trailing-whitespace
        name: Remove trailing whitespace
        description: Remove trailing whitespace from files

      - id: end-of-file-fixer
        name: Fix end-of-file
        description: Ensure files end with newline

      - id: check-yaml
        name: Validate YAML files
        description: Check YAML files for syntax errors

      - id: check-json
        name: Validate JSON files
        description: Check JSON files for syntax errors

      - id: check-toml
        name: Validate TOML files
        description: Check TOML files for syntax errors

      # Python-specific checks
      - id: check-ast
        name: Validate Python AST
        description: Check Python files can be parsed

      - id: debug-statements
        name: Check for debug statements
        description: Detect Python debug statements (pdb, etc.)

      - id: check-merge-conflict
        name: Check for merge conflicts
        description: Detect merge conflict markers

      # File security
      - id: check-executables-have-shebangs
        name: Check executable shebangs
        description: Ensure executables have proper shebangs

      - id: check-shebang-scripts-are-executable
        name: Check script executability
        description: Ensure scripts with shebangs are executable

  # Security checks with bandit
  - repo: https://github.com/PyCQA/bandit
    rev: 1.7.5
    hooks:
      - id: bandit
        name: Security linting with Bandit
        description: Check for common security issues
        args: [--skip, "B101,B601", --recursive, --format, custom]
        exclude: ^tests/

  # Documentation checks
  - repo: https://github.com/pycqa/pydocstyle
    rev: 6.3.0
    hooks:
      - id: pydocstyle
        name: Docstring style checking
        description: Check docstring conventions
        args: [--convention=google, --add-ignore=D100,D104]
        exclude: ^(tests/|scripts/)

  # Custom hooks for project-specific rules
  - repo: local
    hooks:
      # TailChasing Stub Guard - Check for incomplete implementations
      - id: stub-guard
        name: Stub Guard - Check for incomplete implementations
        description: Detect stubs, TODOs, and incomplete code in critical paths
        entry: python -m tailchasing.guards.stub_guard
        language: system
        files: '\.py$'
        pass_filenames: false
<<<<<<< HEAD
        args: [--critical-paths, tailchasing, --max-critical, "0", --max-high, "5"]
        stages: [commit]

=======
        args: ["--critical-paths", "tailchasing", "--max-critical", "0", "--max-high", "5"]
        stages: [pre-commit]
      
>>>>>>> beff8938
      # Block new TODO comments (encourage proper issue tracking)
      - id: no-todos
        name: Block new TODO comments
        description: Prevent new TODO comments (use GitHub issues instead)
        entry: |
          bash -c '
          files=$(git diff --cached --name-only | grep -E "\\.py$" || true)
          if [ -n "$files" ] && echo "$files" | xargs grep -l "TODO\|FIXME\|XXX" > /dev/null 2>&1; then
            echo "❌ Found TODO/FIXME/XXX comments. Use GitHub issues instead!"
            exit 1
          fi
          '
        language: system
        pass_filenames: false
        stages: [manual]  # Changed to manual since stub-guard handles this better

      # Block new print statements (use logging instead)
      - id: no-print-statements
        name: Block new print statements
        description: Prevent new print() calls (use logging instead)
        entry: |
          bash -c '
          files=$(git diff --cached --name-only | grep -E "\\.py$" || true)
          if [ -n "$files" ] && echo "$files" | xargs git diff --cached | grep "^+" | grep -E "print\\(" > /dev/null 2>&1; then
            echo "❌ Found new print() statements. Use logging instead!"
            exit 1
          fi
          '
        language: system
        pass_filenames: false
<<<<<<< HEAD
        stages: [commit]

      # Block bare except clauses
      - id: no-bare-excepts
        name: Block bare except clauses
        description: "Prevent bare except: clauses (specify exception types)"
        entry: |
          bash -c 'if git diff --cached --name-only | grep -E "\\.py$" | xargs git diff --cached | grep "^+" | grep -E "except:\\s*$" > /dev/null; then echo "❌ Found bare except: clauses. Specify exception types!"; exit 1; fi'
        language: system
        pass_filenames: false
        stages: [commit]

=======
        stages: [pre-commit]
        
      # Block bare except clauses
      - id: no-bare-excepts
        name: Block bare except clauses
        description: Prevent bare except clauses (specify exception types)
        entry: |
          bash -c '
          files=$(git diff --cached --name-only | grep -E "\\.py$" || true)
          if [ -n "$files" ] && echo "$files" | xargs git diff --cached | grep "^+" | grep -E "except:\\s*$" > /dev/null 2>&1; then
            echo "❌ Found bare except: clauses. Specify exception types!"
            exit 1
          fi
          '
        language: system
        pass_filenames: false
        stages: [pre-commit]
        
>>>>>>> beff8938
      # Type coverage check
      - id: type-coverage
        name: Type coverage check
        description: Ensure type coverage stays above 80%
        entry: python scripts/check_type_coverage.py
        language: system
        files: '\.py$'
        pass_filenames: false
<<<<<<< HEAD
        stages: [push]

=======
        stages: [pre-push]
        
>>>>>>> beff8938
      # Run tests before push
      - id: run-tests
        name: Run test suite
        description: Run tests before pushing
        entry: python -m pytest tests/ -x --tb=short
        language: system
        pass_filenames: false
<<<<<<< HEAD
        stages: [push]

=======
        stages: [pre-push]
        
>>>>>>> beff8938
      # Check for missing __init__.py files
      - id: check-init-files
        name: Check __init__.py files
        description: Ensure Python packages have __init__.py files
        entry: python scripts/check_init_files.py
        language: system
        pass_filenames: false

      # Validate configuration files
      - id: validate-config
        name: Validate configuration
        description: Validate .tailchasing.yml configuration files
        entry: python
        args: ["-c", "import yaml, pathlib; [yaml.safe_load(open(f)) for f in ['example.tailchasing.yml'] if pathlib.Path(f).exists()]"]
        language: system
        files: '\.tailchasing\.ya?ml$'

      # Check for circular imports
      - id: check-circular-imports
        name: Check circular imports
        description: Detect potential circular imports
        entry: python scripts/check_circular_imports.py
        language: system
        files: '\.py$'
        pass_filenames: false

# Global configuration
default_stages: [pre-commit]
minimum_pre_commit_version: "3.0.0"

# CI configuration
ci:
  # Don't run on CI by default (use GitHub Actions instead)
  skip: [type-coverage, run-tests]

  # Auto-update frequency
  autoupdate_schedule: weekly

  # Commit message for auto-updates
  autoupdate_commit_msg: "chore: pre-commit autoupdate"<|MERGE_RESOLUTION|>--- conflicted
+++ resolved
@@ -137,15 +137,8 @@
         language: system
         files: '\.py$'
         pass_filenames: false
-<<<<<<< HEAD
-        args: [--critical-paths, tailchasing, --max-critical, "0", --max-high, "5"]
+        args: ["--critical-paths", "tailchasing", "--max-critical", "0", "--max-high", "5"]
         stages: [commit]
-
-=======
-        args: ["--critical-paths", "tailchasing", "--max-critical", "0", "--max-high", "5"]
-        stages: [pre-commit]
-      
->>>>>>> beff8938
       # Block new TODO comments (encourage proper issue tracking)
       - id: no-todos
         name: Block new TODO comments
@@ -176,21 +169,7 @@
           '
         language: system
         pass_filenames: false
-<<<<<<< HEAD
         stages: [commit]
-
-      # Block bare except clauses
-      - id: no-bare-excepts
-        name: Block bare except clauses
-        description: "Prevent bare except: clauses (specify exception types)"
-        entry: |
-          bash -c 'if git diff --cached --name-only | grep -E "\\.py$" | xargs git diff --cached | grep "^+" | grep -E "except:\\s*$" > /dev/null; then echo "❌ Found bare except: clauses. Specify exception types!"; exit 1; fi'
-        language: system
-        pass_filenames: false
-        stages: [commit]
-
-=======
-        stages: [pre-commit]
         
       # Block bare except clauses
       - id: no-bare-excepts
@@ -206,9 +185,7 @@
           '
         language: system
         pass_filenames: false
-        stages: [pre-commit]
-        
->>>>>>> beff8938
+        stages: [commit]
       # Type coverage check
       - id: type-coverage
         name: Type coverage check
@@ -217,13 +194,7 @@
         language: system
         files: '\.py$'
         pass_filenames: false
-<<<<<<< HEAD
-        stages: [push]
-
-=======
         stages: [pre-push]
-        
->>>>>>> beff8938
       # Run tests before push
       - id: run-tests
         name: Run test suite
@@ -231,13 +202,7 @@
         entry: python -m pytest tests/ -x --tb=short
         language: system
         pass_filenames: false
-<<<<<<< HEAD
-        stages: [push]
-
-=======
         stages: [pre-push]
-        
->>>>>>> beff8938
       # Check for missing __init__.py files
       - id: check-init-files
         name: Check __init__.py files
